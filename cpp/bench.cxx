--- conflicted
+++ resolved
@@ -175,15 +175,11 @@
     register_<simsimd_i8_t>("neon_i8_cos", simsimd_neon_i8_cos, simsimd_accurate_i8_cos);
     register_<simsimd_i8_t>("neon_i8_l2sq", simsimd_neon_i8_l2sq, simsimd_accurate_i8_l2sq);
 
-<<<<<<< HEAD
-    register_<simsimd_f32_t, function_kind_t::complex_dot_k>("neon_f32c_dot", simsimd_neon_f32c_dot,
-                                                             simsimd_accurate_f32c_dot);
-=======
     register_<simsimd_b8_t>("neon_b8_hamming", simsimd_neon_b8_hamming, simsimd_serial_b8_hamming);
     register_<simsimd_b8_t>("neon_b8_jaccard", simsimd_neon_b8_jaccard, simsimd_serial_b8_jaccard);
 
-    register_<simsimd_f32_t, 5>("neon_f32_complex_cos", simsimd_neon_f32_complex_cos, simsimd_accurate_f32_complex_cos);
->>>>>>> 02665027
+    register_<simsimd_f32_t, function_kind_t::complex_dot_k>("neon_f32c_dot", simsimd_neon_f32c_dot,
+                                                             simsimd_accurate_f32c_dot);
 #endif
 
 #if SIMSIMD_TARGET_ARM_SVE
